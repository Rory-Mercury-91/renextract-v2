#!/usr/bin/env python3
"""
Main application using pywebview with Flask backend
"""
import os
import sys
import threading
import time
from pathlib import Path

import webview
from dotenv import load_dotenv
from flask import Flask, jsonify, request
from flask_cors import CORS

from src.backend.backup_manager import BackupManager
from src.backend.config import AppConfig
<<<<<<< HEAD
from src.backend.routes.backup_routes import backup_bp, init_backup_manager
from src.backend.routes.file_dialog_routes import file_dialog_bp
from src.backend.routes.settings_routes import init_settings, settings_bp
from src.backend.routes.translator_routes import translator_bp
from src.backend.routes.update_routes import init_update_manager, update_bp
from src.backend.update_manager import UpdateManager
=======
from src.backend.project import project_manager
from src.backend.extraction import extract_texts_from_file
from src.backend.reconstruction import (
    reconstruct_from_translations,
    validate_translation_files,
    fix_unescaped_quotes_in_txt
)
>>>>>>> 182911d8

# Load environment variables
load_dotenv()


def initialize_application_folders():
    """Crée les dossiers nécessaires au premier lancement de l'application"""
    try:
        # Déterminer le répertoire de base (où se trouve l'exécutable)
        if getattr(sys, 'frozen', False):
            # Mode exécutable (build)
            base_dir = os.path.dirname(sys.executable)
        else:
            # Mode développement
            base_dir = os.path.dirname(os.path.abspath(__file__))

        # Dossiers à créer
        folders = ['01_Temporary', '02_Reports', '03_Backups', '04_Configs']

        created_folders = []
        for folder in folders:
            folder_path = os.path.join(base_dir, folder)
            if not os.path.exists(folder_path):
                os.makedirs(folder_path, exist_ok=True)
                created_folders.append(folder)
                print(f"DEBUG: Created folder: {folder_path}")
            else:
                print(f"DEBUG: Folder already exists: {folder_path}")

        if created_folders:
            print(
                f"DEBUG: Created {
                    len(created_folders)} new folders: {created_folders}")
        else:
            print("DEBUG: All folders already exist")

        return base_dir

    except (OSError, PermissionError) as e:
        print(f"ERROR: Failed to initialize folders: {e}")
        return None


# Initialiser les dossiers au démarrage
app_base_dir = initialize_application_folders()

# Determine the path to static files based on execution context


def get_static_path():
    """Determine the path to static files based on execution context"""
    if getattr(sys, 'frozen', False):
        # Mode exécutable - les fichiers statiques sont dans _MEIPASS
        base_path = Path(sys._MEIPASS)  # pylint: disable=protected-access
        static_path = base_path
    else:
        # Mode développement
        static_path = Path('dist')
    return str(static_path)


# Flask configuration
app = Flask(__name__, static_folder=get_static_path(), static_url_path='')
CORS(app)

# Global variables for communication
api_data = {
    'message': 'Hello from Python backend!',
    'counter': 0,
    'items': []
}

# Initialiser les gestionnaires
backup_manager = BackupManager()

# Initialiser la configuration
AppConfig.ensure_directories()

# Valider la configuration
config_errors = AppConfig.validate_config()
if config_errors:
    print("⚠️  Erreurs de configuration détectées:")
    for error in config_errors:
        print(f"   - {error}")
    print("   Veuillez configurer les variables d'environnement ou modifier src/backend/config.py")

# Initialiser le gestionnaire de mise à jour
update_manager = UpdateManager(
    AppConfig.GITHUB_REPO_OWNER,
    AppConfig.GITHUB_REPO_NAME,
    AppConfig.APP_VERSION
)

# Enregistrer les blueprints
app.register_blueprint(settings_bp)
app.register_blueprint(file_dialog_bp)
app.register_blueprint(update_bp)
app.register_blueprint(backup_bp)
app.register_blueprint(translator_bp)

# Initialiser les gestionnaires pour les blueprints
init_backup_manager(backup_manager)
init_update_manager(update_manager)
init_settings(app_base_dir)


@app.route('/api/backups/create', methods=['POST'])
def create_backup():
    """Crée une nouvelle sauvegarde"""
    try:
        data = request.get_json()
        if not data:
            return jsonify({
                'success': False,
                'error': 'Données JSON manquantes'
            }), 400

        source_path = data.get('source_path')
        backup_type = data.get('backup_type', 'security')
        description = data.get('description', '')

        if not source_path:
            return jsonify({
                'success': False,
                'error': 'Chemin source requis'
            }), 400

        if not os.path.exists(source_path):
            return jsonify({
                'success': False,
                'error': f'Fichier source introuvable: {source_path}'
            }), 404

        # Créer le backup
        result = backup_manager.create_backup(
            source_path=source_path,
            backup_type=backup_type,
            description=description
        )

        if result['success']:
            return jsonify({
                'success': True,
                'backup_id': result.get('backup_id'),
                'backup_path': result.get('backup_path'),
                'message': 'Sauvegarde créée avec succès'
            })
        else:
            return jsonify({
                'success': False,
                'error': result.get('error', 'Erreur lors de la création du backup')
            }), 500

    except Exception as e:
        return jsonify({
            'success': False,
            'error': str(e)
        }), 500


@app.route('/api/health')
def health_check():
    """Check API status"""
    return jsonify({
        'status': 'ok',
        'message': 'Python API is working correctly',
        'timestamp': time.time()
    })


@app.route('/api/message')
def get_message():
    """Get message from backend"""
    return jsonify({
        'message': api_data['message'],
        'counter': api_data['counter']
    })


@app.route('/api/message', methods=['POST'])
def update_message():
    """Update message"""
    data = request.get_json()
    if data and 'message' in data:
        api_data['message'] = data['message']
        api_data['counter'] += 1
        return jsonify({
            'success': True,
            'message': 'Message updated',
            'data': api_data
        })
    return jsonify({'success': False, 'error': 'Message required'}), 400


@app.route('/api/items')
def get_items():
    """Get items list"""
    return jsonify({
        'items': api_data['items']
    })


@app.route('/api/items', methods=['POST'])
def add_item():
    """Add new item"""
    data = request.get_json()
    if data and 'name' in data:
        new_item = {
            'id': len(api_data['items']) + 1,
            'name': data['name'],
            'timestamp': time.time()
        }
        api_data['items'].append(new_item)
        return jsonify({
            'success': True,
            'item': new_item
        })
    return jsonify({'success': False, 'error': 'Name required'}), 400


@app.route('/api/items/<int:item_id>', methods=['DELETE'])
def delete_item(item_id):
    """Delete item"""
    for i, item in enumerate(api_data['items']):
        if item['id'] == item_id:
            deleted_item = api_data['items'].pop(i)
            return jsonify({
                'success': True,
                'deleted_item': deleted_item
            })
    return jsonify({'success': False, 'error': 'Item not found'}), 404


<<<<<<< HEAD
=======
# TranslationToolsIA integration
@app.route('/api/translator/health', methods=['GET'])
def translator_health():
    """Vérifie la présence du dépôt TranslationToolsIA et retourne des infos basiques."""
    try:
        repo_path = Path('external/TranslationToolsIA')
        exists = repo_path.exists()
        head = None
        if exists:
            try:
                # Lire le commit courant si git est présent
                result = subprocess.run(
                    ['git', '-C', str(repo_path), 'rev-parse',
                     '--short', 'HEAD'],
                    capture_output=True,
                    text=True,
                    check=True
                )
                head = result.stdout.strip()
            except (CalledProcessError, FileNotFoundError):
                head = None

        return jsonify({
            'success': True,
            'exists': exists,
            'gitHead': head
        })
    except (OSError, ValueError) as e:
        return jsonify({'success': False, 'error': str(e)}), 500


@app.route('/api/translator/run', methods=['POST'])
def translator_run():
    """Lance la traduction via TranslationToolsIA pour un dossier Ren'Py."""
    try:
        data = request.get_json() or {}
        input_folder = data.get('inputFolder')
        recursive = bool(data.get('recursive', True))
        model_path = data.get('modelPath', 'virusf/nllb-renpy-rory-v4')
        source_lang = data.get('sourceLang', 'auto')
        target_lang = data.get('targetLang', 'fra_Latn')

        if not input_folder or not os.path.isdir(input_folder):
            return jsonify(
                {'success': False, 'error': 'Dossier source invalide'}), 400

        repo_path = Path('external/TranslationToolsIA')
        if not repo_path.exists():
            return jsonify({
                'success': False,
                'error': (
                    'TranslationToolsIA non installé. '
                    'Exécutez pnpm run ttia:clone'
                )
            }), 400

        # Choisir le script de batch pour un dossier entier, tel que documenté dans le README
        # Fallback: traducteur_renpy_jeu_complet.py si présent, sinon
        # traducteur_renpy.py
        candidate_scripts = [
            repo_path / 'script' / 'traducteur_renpy_jeu_complet.py',
            repo_path / 'script' / 'traducteur_renpy.py',
        ]
        script_path = None
        for c in candidate_scripts:
            if c.exists():
                script_path = c
                break
        if script_path is None:
            return jsonify({
                'success': False,
                'error': 'Script de traduction introuvable dans TranslationToolsIA'
            }), 500

        # Construire la commande Python
        # On suppose que le script accepte des arguments standards; si
        # différent, on adaptera
        cmd = [
            sys.executable,
            str(script_path),
            '--input-folder', input_folder,
            '--recursive', str(int(recursive)),
            '--model', model_path,
            '--source', source_lang,
            '--target', target_lang
        ]

        proc = subprocess.run(cmd, capture_output=True, text=True, check=False)
        success = proc.returncode == 0
        return jsonify({
            'success': success,
            'returncode': proc.returncode,
            'stdout': proc.stdout[-5000:],
            'stderr': proc.stderr[-5000:],
        }), (200 if success else 500)
    except (OSError, ValueError) as e:
        return jsonify({'success': False, 'error': str(e)}), 500


# Settings endpoints - Structure mise à jour
settings_data = {
    'language': 'fr',
    'theme': 'dark',
    'debugActive': False,  # false=Level 3, true=Level 4
    'translatorFeature': False,
    'autoOpenings': {
        'files': True,
        'folders': True,
        'reports': False,
        'outputField': False
    },
    'externalTools': {
        'textEditor': 'VS Code',
        'translator': ''
    },
    'paths': {
        'renpySdk': '',
        'editor': ''
    },
    'folders': {
        'temporary': '01_Temporary/',
        'reports': '02_Reports/',
        'backups': '03_Backups/',
        'configs': '04_Configs/'
    },
    'extraction': {
        'placeholderFormat': 'PLACEHOLDER_{n}',
        'encoding': 'UTF-8'
    },
    'reconstruction': {
        'saveMode': 'new_file'
    },
    'colors': {
        'extractButton': '#3B82F6',
        'reconstructButton': '#10B981',
        'verifyButton': '#F59E0B',
        'accents': '#6366F1'
    },
    'lastProject': {
        'path': '',
        'language': '',
        'mode': 'project'
    }
}

# Fichier de configuration persistant
settings_file_path = Path(app_base_dir or '.') / \
    '04_Configs' / 'app_settings.json'


def load_settings_from_disk():
    """Charge les paramètres depuis le disque si disponible."""
    try:
        if settings_file_path.exists():
            with open(settings_file_path, 'r', encoding='utf-8') as f:
                data = json.load(f)
                if isinstance(data, dict):
                    sanitized = sanitize_settings_payload(data)
                    # Mise à jour superficielle (shallow merge) avec données
                    # propres
                    for key, value in sanitized.items():
                        if key in settings_data and isinstance(
                                settings_data[key],
                                dict) and isinstance(
                                value,
                                dict):
                            settings_data[key].update(value)
                        else:
                            settings_data[key] = value
    except (OSError, json.JSONDecodeError) as e:
        print(f"DEBUG: Failed to load settings: {e}")


def save_settings_to_disk():
    """Sauvegarde les paramètres courants sur le disque."""
    try:
        settings_file_path.parent.mkdir(parents=True, exist_ok=True)
        # Écrire un JSON trié pour une diff plus lisible
        with open(settings_file_path, 'w', encoding='utf-8') as f:
            json.dump(settings_data, f, ensure_ascii=False,
                      indent=2, sort_keys=True)
    except (OSError, TypeError) as e:
        print(f"DEBUG: Failed to save settings: {e}")


def sanitize_settings_payload(payload: dict) -> dict:
    # pylint: disable=too-many-branches
    """Nettoie/valide un payload de paramètres et ne retourne que les clés supportées.

    - language: str non vide sinon ignore
    - theme: 'light' | 'dark' | 'auto'
    - debugActive: bool
    - translatorFeature: bool
    - autoOpenings: sous-clés booleans
    - externalTools: textEditor/translator str
    - paths: editor/renpySdk str
    - folders: temporary/reports/backups/configs str
    - extraction: placeholderFormat/encoding str
    """
    allowed_themes = {'light', 'dark', 'auto'}

    result = {}
    if not isinstance(payload, dict):
        return result

    # Simples
    if isinstance(payload.get('language'),
                  str) and payload.get('language').strip():
        result['language'] = payload['language'].strip()

    theme = payload.get('theme')
    if isinstance(theme, str) and theme in allowed_themes:
        result['theme'] = theme

    if isinstance(payload.get('debugActive'), bool):
        result['debugActive'] = payload['debugActive']

    if isinstance(payload.get('translatorFeature'), bool):
        result['translatorFeature'] = payload['translatorFeature']

    # Objets imbriqués
    def pick_bools(obj: dict, keys: list[str]) -> dict:
        return {
            k: bool(
                obj[k]) for k in keys if k in obj and isinstance(
                obj[k],
                bool)}

    def pick_strs(obj: dict, keys: list[str]) -> dict:
        picked = {}
        for k in keys:
            v = obj.get(k)
            if isinstance(v, str):
                picked[k] = v
        return picked

    auto_openings = payload.get('autoOpenings')
    if isinstance(auto_openings, dict):
        picked = pick_bools(
            auto_openings, ['files', 'folders', 'reports', 'outputField'])
        if picked:
            result['autoOpenings'] = picked

    external_tools = payload.get('externalTools')
    if isinstance(external_tools, dict):
        picked = pick_strs(external_tools, ['textEditor', 'translator'])
        if picked:
            result['externalTools'] = picked

    paths_obj = payload.get('paths')
    if isinstance(paths_obj, dict):
        picked = pick_strs(paths_obj, ['editor', 'renpySdk'])
        if picked:
            result['paths'] = picked

    folders_obj = payload.get('folders')
    if isinstance(folders_obj, dict):
        picked = pick_strs(
            folders_obj, ['temporary', 'reports', 'backups', 'configs'])
        if picked:
            result['folders'] = picked

    extraction_obj = payload.get('extraction')
    if isinstance(extraction_obj, dict):
        picked = pick_strs(extraction_obj, ['placeholderFormat', 'encoding'])
        if picked:
            result['extraction'] = picked

    reconstruction_obj = payload.get('reconstruction')
    if isinstance(reconstruction_obj, dict):
        picked_reconstruction = {}
        if 'saveMode' in reconstruction_obj and reconstruction_obj['saveMode'] in ['overwrite', 'new_file']:
            picked_reconstruction['saveMode'] = reconstruction_obj['saveMode']
        if picked_reconstruction:
            result['reconstruction'] = picked_reconstruction

    # lastProject object
    last_project_obj = payload.get('lastProject')
    if isinstance(last_project_obj, dict):
        picked = pick_strs(last_project_obj, ['path', 'language', 'mode'])
        if picked:
            result['lastProject'] = picked

    return result


# Charger dès le démarrage
load_settings_from_disk()


@app.route('/api/settings', methods=['GET'])
def get_settings():
    """Get current settings"""
    return jsonify({
        'success': True,
        'data': settings_data
    })


@app.route('/api/settings', methods=['POST'])
def update_settings():
    """Update settings"""
    try:
        new_settings = request.get_json()
        if not new_settings:
            return jsonify(
                {'success': False, 'message': 'No settings provided'}), 400

        # Filtrer, normaliser et merger proprement
        clean = sanitize_settings_payload(new_settings)
        for key, value in clean.items():
            if key not in settings_data:
                continue
            if isinstance(
                    settings_data[key],
                    dict) and isinstance(
                    value,
                    dict):
                settings_data[key].update(value)
            else:
                settings_data[key] = value

        # Sauvegarde sur disque
        save_settings_to_disk()

        return jsonify({
            'success': True,
            'message': 'Settings updated successfully',
            'data': settings_data
        })

    except (ValueError, KeyError, OSError) as e:
        return jsonify({
            'success': False,
            'message': f'Error updating settings: {str(e)}'
        }), 500


@app.route('/api/file-dialog/save', methods=['POST'])
def get_save_dialog():
    """Open Windows save file dialog (asksaveasfilename equivalent)."""
    try:
        data = request.get_json()
        if not data:
            return jsonify({
                'success': False,
                'error': 'Données requises'
            }), 400

        # Paramètres du dialogue de sauvegarde
        title = data.get('title', 'Enregistrer sous...')
        initialfile = data.get('initialfile', '')
        defaultextension = data.get('defaultextension', '')
        filetypes = data.get('filetypes', [("Tous les fichiers", "*.*")])

        print(
            f"DEBUG: Save dialog params - title: {title}, initialfile: {initialfile}, \
              defaultextension: {defaultextension}")

        # Détecter WSL
        is_wsl = False
        try:
            if hasattr(os, 'uname'):
                is_wsl = 'microsoft' in os.uname().release.lower()
            is_wsl = is_wsl or 'WSL_DISTRO_NAME' in os.environ or 'WSLENV' in os.environ
        except (AttributeError, OSError):
            is_wsl = False

        if is_wsl:
            # En WSL, retourner une erreur indiquant qu'il faut utiliser
            # l'endpoint POST avec le chemin
            return jsonify({
                'success': False,
                'error': 'WSL_MODE',
                'message': ('En mode WSL, le dialogue de sauvegarde n\'est pas '
                           'disponible. Utilisez POST /api/file-dialog/save avec '
                            'le chemin en paramètre')
            }), 400

        # En mode normal, utiliser le dialogue natif
        file_path = open_dialog_hybrid(
            dialog_type='save',
            title=title,
            initialfile=initialfile,
            defaultextension=defaultextension,
            filetypes=filetypes
        )

        print(f"DEBUG: Save dialog returned: '{file_path}'")

        return jsonify({
            'success': True,
            'path': file_path
        })

    except (OSError, ValueError, KeyError) as e:
        print(f"DEBUG: Save dialog error: {e}")
        return jsonify({
            'success': False,
            'error': str(e)
        }), 500


@app.route('/api/file-dialog/save-path', methods=['POST'])
def set_save_path():
    """Set save file path manually (for WSL mode)."""
    try:
        data = request.get_json()
        if not data or 'path' not in data:
            return jsonify({
                'success': False,
                'error': 'Chemin requis'
            }), 400

        file_path = data['path']
        print(f"DEBUG: Manual save path set: '{file_path}'")

        return jsonify({
            'success': True,
            'path': file_path
        })
    except (ValueError, KeyError) as e:
        print(f"DEBUG: Manual save path error: {e}")
        return jsonify({
            'success': False,
            'error': str(e)
        }), 500


@app.route('/api/file-dialog/open', methods=['POST'])
def open_dialog_unified():
    """Endpoint unifié pour ouvrir un fichier ou un dossier.

    Body JSON attendu:
    {
      "type": "file" | "folder",
      "path"?: string  # utilisé en WSL quand le dialogue natif n'est pas disponible
    }
    """
    try:
        data = request.get_json() or {}
        # Accepter 'type' et 'dialog_type' (alias)
        dialog_type = data.get('type') or data.get('dialog_type')
        manual_path = data.get('path')
        title = data.get('title')
        initialdir = data.get('initialdir')
        filetypes = data.get('filetypes')
        initialfile = data.get('initialfile')
        defaultextension = data.get('defaultextension')
        must_exist = data.get('must_exist')
        validate = data.get('validate')

        if dialog_type not in {'file', 'folder', 'save'}:
            return jsonify({
                'success': False,
                'error': 'TYPE_INVALID',
                'message': "Le champ 'type'/'dialog_type' doit valoir 'file', 'folder' ou 'save'"
            }), 400

        # WSL: accepter un path fourni, sinon demander au client de le fournir
        if is_wsl_environment():
            if isinstance(manual_path, str) and manual_path.strip():
                return jsonify({'success': True, 'path': manual_path})
            return wsl_mode_response('/api/file-dialog/open')

        # Mode normal: ouvrir le dialogue natif selon le type
        path = open_dialog_hybrid(
            dialog_type=dialog_type,
            title=title,
            initialdir=initialdir,
            filetypes=filetypes,
            initialfile=initialfile,
            defaultextension=defaultextension,
            must_exist=must_exist,
            validate=validate,
        )

        return jsonify({'success': True, 'path': path})
    except (OSError, ValueError, KeyError, subprocess.SubprocessError) as e:
        return jsonify({'success': False, 'error': str(e)}), 500


def open_dialog_hybrid(  # pylint: disable=too-many-arguments
    dialog_type: str,
    *,
    title: Optional[str] = None,
    initialdir: Optional[str] = None,
    filetypes: Optional[List[Tuple[str, str]]] = None,
    initialfile: Optional[str] = None,
    defaultextension: Optional[str] = None,
    must_exist: bool = True,
    validate: Optional[Callable[[str], bool]] = None,
) -> str:
    """Ouvre un dialogue (fichier ou dossier) avec tkinter, sinon fallback web.

    - dialog_type: 'file' ou 'folder'
    - title: titre de la fenêtre
    - initialdir: répertoire initial
    - filetypes: liste de filtres (uniquement pour 'file')
    - must_exist: contraint la sélection à des chemins existants
    - validate: fonction de validation supplémentaire; si False, retourne ""
    """
    try:
        root = tk.Tk()
        root.withdraw()  # Cacher la fenêtre principale

        path: str
        if dialog_type == 'folder':
            path = filedialog.askdirectory(
                title=title,
                initialdir=initialdir,
                mustexist=must_exist,
            ) or ""
        elif dialog_type == 'file':
            path = filedialog.askopenfilename(
                title=title,
                initialdir=initialdir,
                filetypes=filetypes,
            ) or ""
        else:  # 'save'
            path = filedialog.asksaveasfilename(
                title=title,
                initialfile=initialfile,
                defaultextension=defaultextension,
                filetypes=filetypes,
            ) or ""

        root.destroy()

        if not path:
            return ""
        if validate is not None and not validate(path):
            return ""
        return path
    except (tk.TclError, OSError) as e:
        print(f"Tkinter dialog failed: {e}")
        return ""


# Update management endpoints
@app.route('/api/updates/check', methods=['GET'])
def check_for_updates():
    """Vérifie s'il y a des mises à jour disponibles"""
    try:
        result = update_manager.check_for_updates()
        return jsonify(result)
    except Exception as e:
        return jsonify({
            'success': False,
            'error': f'Erreur lors de la vérification: {str(e)}'
        }), 500


@app.route('/api/updates/download', methods=['POST'])
def download_update():
    """Télécharge la mise à jour disponible"""
    try:
        data = request.get_json()
        if not data or 'download_url' not in data:
            return jsonify({
                'success': False,
                'error': 'URL de téléchargement requise'
            }), 400

        download_url = data['download_url']

        # Fonction de callback pour le progrès (optionnel)
        def progress_callback(progress, downloaded, total):
            # Ici on pourrait envoyer des événements WebSocket ou stocker le progrès
            print(
                f"Download progress: {progress:.1f}% ({downloaded}/{total} bytes)")

        result = update_manager.download_update(
            download_url, progress_callback)
        return jsonify(result)

    except Exception as e:
        return jsonify({
            'success': False,
            'error': f'Erreur lors du téléchargement: {str(e)}'
        }), 500


@app.route('/api/updates/install', methods=['POST'])
def install_update():
    """Installe la mise à jour téléchargée"""
    try:
        data = request.get_json()
        if not data or 'extract_path' not in data:
            return jsonify({
                'success': False,
                'error': 'Chemin d\'extraction requis'
            }), 400

        extract_path = data['extract_path']
        result = update_manager.install_update(extract_path)
        return jsonify(result)

    except Exception as e:
        return jsonify({
            'success': False,
            'error': f'Erreur lors de l\'installation: {str(e)}'
        }), 500


@app.route('/api/updates/config', methods=['GET'])
def get_update_config():
    """Récupère la configuration des mises à jour"""
    try:
        config = update_manager.get_config()
        return jsonify({
            'success': True,
            'config': config
        })
    except Exception as e:
        return jsonify({
            'success': False,
            'error': f'Erreur lors de la récupération de la config: {str(e)}'
        }), 500


@app.route('/api/updates/config', methods=['POST'])
def update_update_config():
    """Met à jour la configuration des mises à jour"""
    try:
        data = request.get_json()
        if not data:
            return jsonify({
                'success': False,
                'error': 'Configuration requise'
            }), 400

        update_manager.set_config(data)
        return jsonify({
            'success': True,
            'message': 'Configuration mise à jour avec succès',
            'config': update_manager.get_config()
        })

    except Exception as e:
        return jsonify({
            'success': False,
            'error': f'Erreur lors de la mise à jour de la config: {str(e)}'
        }), 500


@app.route('/api/updates/auto-check', methods=['GET'])
def should_auto_check():
    """Vérifie si on doit faire une vérification automatique"""
    try:
        should_check = update_manager.should_check_for_updates()
        return jsonify({
            'success': True,
            'should_check': should_check
        })
    except Exception as e:
        return jsonify({
            'success': False,
            'error': f'Erreur lors de la vérification auto: {str(e)}'
        }), 500


# ==================== PROJECT MANAGEMENT ENDPOINTS ====================

@app.route('/api/project/validate', methods=['POST'])
def validate_project():
    """Valide un chemin de projet Ren'Py"""
    try:
        data = request.get_json()
        if not data or 'project_path' not in data:
            return jsonify({
                'success': False,
                'error': 'Chemin de projet requis'
            }), 400

        project_path = data['project_path']
        result = project_manager.validate_project(project_path)

        return jsonify({
            'success': True,
            'validation': result
        })

    except Exception as e:
        return jsonify({
            'success': False,
            'error': str(e)
        }), 500


@app.route('/api/project/find-root', methods=['POST'])
def find_project_root():
    """Trouve la racine d'un projet à partir d'un sous-dossier"""
    try:
        data = request.get_json()
        if not data or 'subdir_path' not in data:
            return jsonify({
                'success': False,
                'error': 'Chemin de sous-dossier requis'
            }), 400

        subdir_path = data['subdir_path']
        max_levels = data.get('max_levels', 10)
        
        root_path = project_manager.find_project_root(subdir_path, max_levels)

        if root_path:
            return jsonify({
                'success': True,
                'root_path': root_path
            })
        else:
            return jsonify({
                'success': False,
                'error': 'Racine du projet introuvable'
            })

    except Exception as e:
        return jsonify({
            'success': False,
            'error': str(e)
        }), 500


@app.route('/api/project/languages', methods=['POST'])
def scan_project_languages():
    """Scanne les langues disponibles dans un projet"""
    try:
        data = request.get_json()
        if not data or 'project_path' not in data:
            return jsonify({
                'success': False,
                'error': 'Chemin de projet requis'
            }), 400

        project_path = data['project_path']
        languages = project_manager.scan_languages(project_path)

        # Mettre à jour l'état interne
        project_manager.available_languages = languages

        return jsonify({
            'success': True,
            'languages': languages
        })

    except Exception as e:
        return jsonify({
            'success': False,
            'error': str(e)
        }), 500


@app.route('/api/project/files', methods=['POST'])
def scan_language_files():
    """Scanne les fichiers d'une langue spécifique"""
    try:
        data = request.get_json()
        if not data or 'project_path' not in data or 'language' not in data:
            return jsonify({
                'success': False,
                'error': 'Chemin de projet et langue requis'
            }), 400

        project_path = data['project_path']
        language = data['language']
        exclusions = data.get('exclusions', [])

        files = project_manager.scan_language_files(
            project_path, language, exclusions
        )

        # Mettre à jour l'état interne
        project_manager.available_files = files
        project_manager.current_language = language

        return jsonify({
            'success': True,
            'files': files
        })

    except Exception as e:
        return jsonify({
            'success': False,
            'error': str(e)
        }), 500


@app.route('/api/project/load-file', methods=['POST'])
def load_file_content():
    """Charge le contenu d'un fichier"""
    try:
        data = request.get_json()
        if not data or 'filepath' not in data:
            return jsonify({
                'success': False,
                'error': 'Chemin de fichier requis'
            }), 400

        filepath = data['filepath']
        result = project_manager.load_file_content(filepath)

        return jsonify(result)

    except Exception as e:
        return jsonify({
            'success': False,
            'error': str(e)
        }), 500


@app.route('/api/project/summary', methods=['POST'])
def get_project_summary():
    """Obtient un résumé du projet"""
    try:
        data = request.get_json()
        if not data or 'project_path' not in data:
            return jsonify({
                'success': False,
                'error': 'Chemin de projet requis'
            }), 400

        project_path = data['project_path']
        summary = project_manager.get_project_summary(project_path)

        return jsonify({
            'success': True,
            'summary': summary
        })

    except Exception as e:
        return jsonify({
            'success': False,
            'error': str(e)
        }), 500


@app.route('/api/project/set-current', methods=['POST'])
def set_current_project():
    """Définit le projet actuel"""
    try:
        data = request.get_json()
        if not data or 'project_path' not in data:
            return jsonify({
                'success': False,
                'error': 'Chemin de projet requis'
            }), 400

        project_path = data['project_path']
        mode = data.get('mode', 'project')

        result = project_manager.set_current_project(project_path, mode)

        return jsonify(result)

    except Exception as e:
        return jsonify({
            'success': False,
            'error': str(e)
        }), 500


@app.route('/api/project/state', methods=['GET'])
def get_project_state():
    """Obtient l'état actuel du gestionnaire de projet"""
    try:
        state = project_manager.get_state()
        return jsonify({
            'success': True,
            'state': state
        })

    except Exception as e:
        return jsonify({
            'success': False,
            'error': str(e)
        }), 500


# ==================== EXTRACTION ENDPOINTS ====================

@app.route('/api/extraction/extract', methods=['POST'])
def extract_texts():
    """Extrait les textes d'un fichier Ren'Py"""
    try:
        data = request.get_json()
        if not data:
            return jsonify({
                'success': False,
                'error': 'Données JSON manquantes'
            }), 400

        file_content = data.get('file_content', [])
        filepath = data.get('filepath', '')
        detect_duplicates = data.get('detect_duplicates', True)

        if not file_content or not filepath:
            return jsonify({
                'success': False,
                'error': 'Contenu de fichier et chemin requis'
            }), 400

        # Lancer l'extraction
        result = extract_texts_from_file(file_content, filepath, detect_duplicates)

        if result['success']:
            return jsonify({
                'success': True,
                'result': result['result'],
                'extraction_time': result['extraction_time']
            })
        else:
            return jsonify({
                'success': False,
                'error': result['error']
            }), 500

    except Exception as e:
        return jsonify({
            'success': False,
            'error': str(e)
        }), 500


@app.route('/api/extraction/validate-file', methods=['POST'])
def validate_extraction_file():
    """Valide un fichier pour l'extraction"""
    try:
        data = request.get_json()
        if not data:
            return jsonify({
                'success': False,
                'error': 'Données JSON manquantes'
            }), 400

        filepath = data.get('filepath', '')
        if not filepath:
            return jsonify({
                'success': False,
                'error': 'Chemin de fichier requis'
            }), 400

        # Validation basique
        if not os.path.exists(filepath):
            return jsonify({
                'success': False,
                'validation': {
                    'valid': False,
                    'message': 'Fichier non trouvé'
                }
            })

        if not filepath.lower().endswith('.rpy'):
            return jsonify({
                'success': False,
                'validation': {
                    'valid': False,
                    'message': 'Type de fichier non supporté. Veuillez sélectionner un fichier .rpy.'
                }
            })

        file_size = os.path.getsize(filepath)
        max_size_mb = 50
        max_size_bytes = max_size_mb * 1024 * 1024

        if file_size > max_size_bytes:
            return jsonify({
                'success': False,
                'validation': {
                    'valid': False,
                    'message': f'Le fichier est trop volumineux ({file_size / (1024*1024):.1f} Mo). La taille maximale est de {max_size_mb} Mo.'
                }
            })

        if file_size == 0:
            return jsonify({
                'success': False,
                'validation': {
                    'valid': False,
                    'message': 'Le fichier est vide.'
                }
            })

        return jsonify({
            'success': True,
            'validation': {
                'valid': True,
                'message': 'Fichier valide',
                'size': file_size,
                'filename': os.path.basename(filepath)
            }
        })

    except Exception as e:
        return jsonify({
            'success': False,
            'error': str(e)
        }), 500


@app.route('/api/extraction/get-settings', methods=['GET'])
def get_extraction_settings():
    """Obtient les paramètres d'extraction actuels"""
    try:
        settings = {
            'detect_duplicates': True,  # Valeur par défaut
            'code_prefix': 'RENPY_CODE_001',
            'asterisk_prefix': 'RENPY_ASTERISK_001',
            'tilde_prefix': 'RENPY_TILDE_001',
            'empty_prefix': 'RENPY_EMPTY'
        }

        return jsonify({
            'success': True,
            'settings': settings
        })

    except Exception as e:
        return jsonify({
            'success': False,
            'error': str(e)
        }), 500


@app.route('/api/extraction/set-settings', methods=['POST'])
def set_extraction_settings():
    """Définit les paramètres d'extraction"""
    try:
        data = request.get_json()
        if not data:
            return jsonify({
                'success': False,
                'error': 'Données JSON manquantes'
            }), 400

        # Pour l'instant, on retourne juste un succès
        # Dans une version future, on pourrait sauvegarder ces paramètres
        return jsonify({
            'success': True,
            'message': 'Paramètres d\'extraction mis à jour'
        })

    except Exception as e:
        return jsonify({
            'success': False,
            'error': str(e)
        }), 500


@app.route('/api/extraction/open-file', methods=['POST'])
def open_extraction_file():
    """Ouvre un fichier avec l'application système par défaut"""
    try:
        data = request.get_json()
        if not data:
            return jsonify({
                'success': False,
                'error': 'Données JSON manquantes'
            }), 400

        filepath = data.get('filepath', '')
        if not filepath:
            return jsonify({
                'success': False,
                'error': 'Chemin de fichier requis'
            }), 400

        if not os.path.exists(filepath):
            return jsonify({
                'success': False,
                'error': 'Fichier non trouvé'
            }), 404

        # Ouvrir le fichier avec l'application système par défaut
        try:
            if os.name == 'nt':  # Windows
                os.startfile(filepath)
            elif sys.platform == 'darwin':  # macOS
                subprocess.call(['open', filepath])
            else:  # Linux
                subprocess.call(['xdg-open', filepath])

            return jsonify({
                'success': True,
                'message': f'Fichier ouvert: {os.path.basename(filepath)}'
            })

        except Exception as e:
            return jsonify({
                'success': False,
                'error': f'Impossible d\'ouvrir le fichier: {str(e)}'
            }), 500

    except Exception as e:
        return jsonify({
            'success': False,
            'error': str(e)
        }), 500


@app.route('/api/extraction/open-folder', methods=['POST'])
def open_extraction_folder():
    """Ouvre un dossier avec l'explorateur de fichiers système"""
    try:
        data = request.get_json()
        if not data:
            return jsonify({
                'success': False,
                'error': 'Données JSON manquantes'
            }), 400

        folderpath = data.get('folderpath', '')
        if not folderpath:
            return jsonify({
                'success': False,
                'error': 'Chemin de dossier requis'
            }), 400

        if not os.path.exists(folderpath):
            return jsonify({
                'success': False,
                'error': 'Dossier non trouvé'
            }), 404

        # Ouvrir le dossier avec l'explorateur de fichiers
        try:
            if os.name == 'nt':  # Windows
                os.startfile(folderpath)
            elif sys.platform == 'darwin':  # macOS
                subprocess.call(['open', folderpath])
            else:  # Linux
                subprocess.call(['xdg-open', folderpath])

            return jsonify({
                'success': True,
                'message': f'Dossier ouvert: {os.path.basename(folderpath)}'
            })

        except Exception as e:
            return jsonify({
                'success': False,
                'error': f'Impossible d\'ouvrir le dossier: {str(e)}'
            }), 500

    except Exception as e:
        return jsonify({
            'success': False,
            'error': str(e)
        }), 500


# ==================== RECONSTRUCTION ENDPOINTS ====================

@app.route('/api/reconstruction/validate', methods=['POST'])
def validate_reconstruction_files():
    """Valide les fichiers de traduction avant reconstruction"""
    try:
        data = request.get_json()
        if not data:
            return jsonify({
                'success': False,
                'error': 'Données JSON manquantes'
            }), 400

        filepath = data.get('filepath', '')
        extracted_count = data.get('extracted_count', 0)
        asterix_count = data.get('asterix_count', 0)
        tilde_count = data.get('tilde_count', 0)

        if not filepath:
            return jsonify({
                'success': False,
                'error': 'Chemin de fichier requis'
            }), 400

        # Valider les fichiers
        result = validate_translation_files(filepath, extracted_count, asterix_count, tilde_count)

        return jsonify(result)

    except Exception as e:
        return jsonify({
            'success': False,
            'error': str(e)
        }), 500


@app.route('/api/reconstruction/fix-quotes', methods=['POST'])
def fix_quotes_in_file():
    """Corrige les guillemets non-échappés dans un fichier"""
    try:
        data = request.get_json()
        if not data:
            return jsonify({
                'success': False,
                'error': 'Données JSON manquantes'
            }), 400

        filepath = data.get('filepath', '')
        if not filepath:
            return jsonify({
                'success': False,
                'error': 'Chemin de fichier requis'
            }), 400

        if not os.path.exists(filepath):
            return jsonify({
                'success': False,
                'error': 'Fichier non trouvé'
            }), 404

        # Corriger les guillemets
        corrections = fix_unescaped_quotes_in_txt(filepath)

        return jsonify({
            'success': True,
            'corrections': corrections,
            'message': f'{corrections} correction(s) appliquée(s)'
        })

    except Exception as e:
        return jsonify({
            'success': False,
            'error': str(e)
        }), 500


@app.route('/api/reconstruction/reconstruct', methods=['POST'])
def reconstruct_file():
    """Reconstruit un fichier traduit"""
    try:
        data = request.get_json()
        if not data:
            return jsonify({
                'success': False,
                'error': 'Données JSON manquantes'
            }), 400

        file_content = data.get('file_content', [])
        filepath = data.get('filepath', '')
        save_mode = data.get('save_mode', 'new_file')

        if not file_content or not filepath:
            return jsonify({
                'success': False,
                'error': 'Contenu de fichier et chemin requis'
            }), 400

        # Lancer la reconstruction
        result = reconstruct_from_translations(file_content, filepath, save_mode)

        return jsonify(result)

    except Exception as e:
        return jsonify({
            'success': False,
            'error': str(e)
        }), 500


>>>>>>> 182911d8
@app.route('/')
def index():
    """Serve Svelte application"""
    return app.send_static_file('index.html')


def start_flask():
    """Start Flask server in background"""
    app.run(host='127.0.0.1', port=5000, debug=True, use_reloader=False)


def main():
    """Main function"""
    # Check if we're in WSL or if PyWebView is not available
    is_wsl = False
    try:
        if hasattr(os, 'uname'):
            is_wsl = 'microsoft' in os.uname().release.lower()
        # Also check environment variables
        is_wsl = is_wsl or 'WSL_DISTRO_NAME' in os.environ or 'WSLENV' in os.environ
    except (AttributeError, OSError):
        is_wsl = False

    # Debug information
    print(f"DEBUG: is_wsl = {is_wsl}")
    print(f"DEBUG: platform = {sys.platform}")
    print(f"DEBUG: frozen = {getattr(sys, 'frozen', False)}")
    if getattr(sys, 'frozen', False):
        print(
            f"DEBUG: _MEIPASS = {
                sys._MEIPASS}")  # pylint: disable=protected-access
        print(f"DEBUG: static_path = {get_static_path()}")

    try:
        # Try to start PyWebView
        if not is_wsl:
            # Start Flask in a separate thread
            flask_thread = threading.Thread(target=start_flask, daemon=True)
            flask_thread.start()

            # Wait for Flask to be ready
            time.sleep(2)

            # pywebview window configuration
            window_config = {
                'title': 'PyWebView + Svelte Application',
                'url': 'http://127.0.0.1:5000',
                'width': 1300,
                'height': 815,
                'min_size': (700, 500),
                'resizable': True,
                'fullscreen': False,
                'on_top': False,
                'focus': True
            }

            # Create and start window
            webview.create_window(**window_config)
            webview.start(debug=False)
        else:
            raise RuntimeError("WSL detected - web server mode only")
    except (RuntimeError, ImportError, OSError, AttributeError) as e:
        print(f"⚠️  PyWebView not available: {e}")
        print("🌐 Starting in web server mode only...")
        print("📱 Open your browser at: http://127.0.0.1:5000")
        print("🛑 Press Ctrl+C to stop")

        # Start Flask in main mode
        app.run(host='127.0.0.1', port=5000, debug=True)


if __name__ == '__main__':
    main()<|MERGE_RESOLUTION|>--- conflicted
+++ resolved
@@ -2,11 +2,14 @@
 """
 Main application using pywebview with Flask backend
 """
+import json
 import os
+import subprocess
 import sys
 import threading
 import time
 from pathlib import Path
+from typing import Callable, List, Optional, Tuple
 
 import webview
 from dotenv import load_dotenv
@@ -15,14 +18,12 @@
 
 from src.backend.backup_manager import BackupManager
 from src.backend.config import AppConfig
-<<<<<<< HEAD
 from src.backend.routes.backup_routes import backup_bp, init_backup_manager
 from src.backend.routes.file_dialog_routes import file_dialog_bp
 from src.backend.routes.settings_routes import init_settings, settings_bp
 from src.backend.routes.translator_routes import translator_bp
 from src.backend.routes.update_routes import init_update_manager, update_bp
 from src.backend.update_manager import UpdateManager
-=======
 from src.backend.project import project_manager
 from src.backend.extraction import extract_texts_from_file
 from src.backend.reconstruction import (
@@ -30,7 +31,6 @@
     validate_translation_files,
     fix_unescaped_quotes_in_txt
 )
->>>>>>> 182911d8
 
 # Load environment variables
 load_dotenv()
@@ -264,8 +264,6 @@
     return jsonify({'success': False, 'error': 'Item not found'}), 404
 
 
-<<<<<<< HEAD
-=======
 # TranslationToolsIA integration
 @app.route('/api/translator/health', methods=['GET'])
 def translator_health():
@@ -969,7 +967,7 @@
 
         subdir_path = data['subdir_path']
         max_levels = data.get('max_levels', 10)
-        
+
         root_path = project_manager.find_project_root(subdir_path, max_levels)
 
         if root_path:
@@ -1169,7 +1167,8 @@
             }), 400
 
         # Lancer l'extraction
-        result = extract_texts_from_file(file_content, filepath, detect_duplicates)
+        result = extract_texts_from_file(
+            file_content, filepath, detect_duplicates)
 
         if result['success']:
             return jsonify({
@@ -1442,7 +1441,8 @@
             }), 400
 
         # Valider les fichiers
-        result = validate_translation_files(filepath, extracted_count, asterix_count, tilde_count)
+        result = validate_translation_files(
+            filepath, extracted_count, asterix_count, tilde_count)
 
         return jsonify(result)
 
@@ -1515,7 +1515,8 @@
             }), 400
 
         # Lancer la reconstruction
-        result = reconstruct_from_translations(file_content, filepath, save_mode)
+        result = reconstruct_from_translations(
+            file_content, filepath, save_mode)
 
         return jsonify(result)
 
@@ -1526,7 +1527,6 @@
         }), 500
 
 
->>>>>>> 182911d8
 @app.route('/')
 def index():
     """Serve Svelte application"""
