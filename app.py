--- conflicted
+++ resolved
@@ -2,6 +2,7 @@
 """
 Main application using pywebview with Flask backend
 """
+from src.backend.backup_manager import BackupManager
 import os
 import subprocess
 import sys
@@ -11,17 +12,13 @@
 
 import webview
 from dotenv import load_dotenv
-<<<<<<< HEAD
 from src.dialogs.hybrid_dialog import open_folder_dialog_hybrid, open_file_dialog_hybrid
-=======
 from flask import Flask, jsonify, request
 from flask_cors import CORS
 
-from file_dialog import open_file_dialog_hybrid, open_folder_dialog_hybrid
->>>>>>> ecb4abad
-
 # Load environment variables
 load_dotenv()
+
 
 def initialize_application_folders():
     """Crée les dossiers nécessaires au premier lancement de l'application"""
@@ -33,15 +30,15 @@
         else:
             # Mode développement
             base_dir = os.path.dirname(os.path.abspath(__file__))
-        
+
         # Dossiers à créer
         folders = [
             '01_Temporary',
-            '02_Reports', 
+            '02_Reports',
             '03_Backups',
             '04_Configs'
         ]
-        
+
         created_folders = []
         for folder in folders:
             folder_path = os.path.join(base_dir, folder)
@@ -51,17 +48,19 @@
                 print(f"DEBUG: Created folder: {folder_path}")
             else:
                 print(f"DEBUG: Folder already exists: {folder_path}")
-        
+
         if created_folders:
-            print(f"DEBUG: Created {len(created_folders)} new folders: {created_folders}")
+            print(
+                f"DEBUG: Created {len(created_folders)} new folders: {created_folders}")
         else:
             print("DEBUG: All folders already exist")
-        
+
         return base_dir
-        
+
     except Exception as e:
         print(f"ERROR: Failed to initialize folders: {e}")
         return None
+
 
 # Initialiser les dossiers au démarrage
 app_base_dir = initialize_application_folders()
@@ -95,10 +94,10 @@
 # Remplacer les lignes 41-49 dans app.py par :
 
 # Importer le nouveau gestionnaire de backup
-from src.backend.backup_manager import BackupManager
 
 # Initialiser le gestionnaire
 backup_manager = BackupManager()
+
 
 @app.route('/api/backups', methods=['GET'])
 def get_backups():
@@ -106,12 +105,12 @@
     try:
         game_filter = request.args.get('game')
         type_filter = request.args.get('type')
-        
+
         backups = backup_manager.list_all_backups(
             game_filter=game_filter,
             type_filter=type_filter
         )
-        
+
         return jsonify({
             'success': True,
             'backups': backups
@@ -121,6 +120,7 @@
             'success': False,
             'error': str(e)
         }), 500
+
 
 @app.route('/api/backups/<backup_id>/restore', methods=['POST'])
 def restore_backup(backup_id):
@@ -132,36 +132,37 @@
                 'success': False,
                 'error': 'Sauvegarde introuvable'
             }), 404
-        
+
         backup = backup_manager.metadata[backup_id]
         target_path = backup.get('source_path')
-        
+
         if not target_path or not os.path.exists(os.path.dirname(target_path)):
             return jsonify({
                 'success': False,
                 'error': 'Chemin de destination invalide'
             }), 400
-        
+
         # Copier le fichier
         import shutil
         os.makedirs(os.path.dirname(target_path), exist_ok=True)
         shutil.copy2(backup['backup_path'], target_path)
-        
+
         # Supprimer la sauvegarde après restauration
         os.remove(backup['backup_path'])
         del backup_manager.metadata[backup_id]
         backup_manager._save_metadata()
-        
+
         return jsonify({
             'success': True,
             'message': 'Sauvegarde restaurée avec succès'
         })
-        
-    except Exception as e:
-        return jsonify({
-            'success': False,
-            'error': str(e)
-        }), 500
+
+    except Exception as e:
+        return jsonify({
+            'success': False,
+            'error': str(e)
+        }), 500
+
 
 @app.route('/api/backups/<backup_id>/restore-to', methods=['POST'])
 def restore_backup_to(backup_id):
@@ -170,17 +171,17 @@
         data = request.get_json()
         print(f"DEBUG: restore_backup_to called with backup_id: {backup_id}")
         print(f"DEBUG: request data: {data}")
-        
+
         if not data or 'target_path' not in data:
             print("DEBUG: Missing target_path in request data")
             return jsonify({
                 'success': False,
                 'error': 'Chemin de destination requis'
             }), 400
-        
+
         target_path = data['target_path']
         print(f"DEBUG: Target path: {target_path}")
-        
+
         # Trouver le backup dans les métadonnées
         if backup_id not in backup_manager.metadata:
             print(f"DEBUG: Backup {backup_id} not found in metadata")
@@ -188,17 +189,17 @@
                 'success': False,
                 'error': 'Sauvegarde introuvable'
             }), 404
-        
+
         backup = backup_manager.metadata[backup_id]
         print(f"DEBUG: Backup found: {backup}")
-        
+
         # Vérifier que le répertoire de destination existe
         from pathlib import Path
         target_path_obj = Path(target_path)
         target_dir = target_path_obj.parent
         print(f"DEBUG: Target directory: {target_dir}")
         print(f"DEBUG: Target directory exists: {target_dir.exists()}")
-        
+
         if not target_dir.exists():
             print(f"DEBUG: Target directory does not exist: {target_dir}")
             # Créer le répertoire s'il n'existe pas
@@ -211,24 +212,25 @@
                     'success': False,
                     'error': f'Impossible de créer le répertoire de destination: {target_dir}'
                 }), 400
-        
+
         # Copier le fichier vers la destination
         import shutil
         print(f"DEBUG: Copying from {backup['backup_path']} to {target_path}")
         shutil.copy2(backup['backup_path'], target_path)
-        
+
         print(f"DEBUG: Restore successful")
         return jsonify({
             'success': True,
             'message': f'Fichier restauré vers {target_path}'
         })
-        
+
     except Exception as e:
         print(f"DEBUG: Exception in restore_backup_to: {e}")
         return jsonify({
             'success': False,
             'error': str(e)
         }), 500
+
 
 @app.route('/api/backups/<backup_id>', methods=['DELETE'])
 def delete_backup(backup_id):
@@ -240,25 +242,25 @@
                 'success': False,
                 'error': 'Sauvegarde introuvable'
             }), 404
-        
+
         backup = backup_manager.metadata[backup_id]
-        
+
         # Supprimer le fichier
         if os.path.exists(backup['backup_path']):
             os.remove(backup['backup_path'])
-        
+
         # Supprimer des métadonnées
         del backup_manager.metadata[backup_id]
         backup_manager._save_metadata()
-        
+
         # Nettoyer les dossiers vides
         backup_manager.cleanup_empty_folders()
-        
+
         return jsonify({
             'success': True,
             'message': 'Sauvegarde supprimée avec succès'
         })
-        
+
     except Exception as e:
         return jsonify({
             'success': False,
@@ -275,12 +277,14 @@
         'timestamp': time.time()
     })
 
+
 @app.route('/api/quit', methods=['POST'])
 def quit_application():
     """Quit the application"""
     try:
         # Fermer l'application PyWebView
         import threading
+
         def close_app():
             time.sleep(0.5)  # Petit délai pour laisser la réponse se terminer
             if 'webview' in globals():
@@ -288,10 +292,10 @@
             else:
                 import sys
                 sys.exit(0)
-        
+
         # Lancer la fermeture dans un thread séparé
         threading.Thread(target=close_app, daemon=True).start()
-        
+
         return jsonify({
             'success': True,
             'message': 'Application fermée'
@@ -452,7 +456,7 @@
             is_wsl = is_wsl or 'WSL_DISTRO_NAME' in os.environ or 'WSLENV' in os.environ
         except:
             is_wsl = False
-        
+
         if is_wsl:
             # En WSL, retourner un message indiquant qu'il faut utiliser l'endpoint POST
             return jsonify({
@@ -460,7 +464,7 @@
                 'error': 'WSL_MODE',
                 'message': 'En mode WSL, utilisez POST /api/file-dialog/folder avec le chemin en paramètre'
             }), 400
-        
+
         folder_path = open_folder_dialog_hybrid()
 
         print(f"DEBUG: Folder dialog returned: '{folder_path}'")  # Debug log
@@ -476,7 +480,7 @@
             'error': str(e)
         }), 500
 
-<<<<<<< HEAD
+
 @app.route('/api/file-dialog/folder', methods=['POST'])
 def set_folder_path():
     """Set folder path manually (for WSL mode)."""
@@ -487,10 +491,10 @@
                 'success': False,
                 'error': 'Chemin requis'
             }), 400
-        
+
         folder_path = data['path']
         print(f"DEBUG: Manual folder path set: '{folder_path}'")
-        
+
         return jsonify({
             'success': True,
             'path': folder_path
@@ -501,8 +505,7 @@
             'success': False,
             'error': str(e)
         }), 500
-=======
->>>>>>> ecb4abad
+
 
 @app.route('/api/file-dialog/file', methods=['GET'])
 def get_file_dialog():
@@ -523,6 +526,7 @@
             'error': str(e)
         }), 500
 
+
 @app.route('/api/file-dialog/save', methods=['POST'])
 def get_save_dialog():
     """Open Windows save file dialog (asksaveasfilename equivalent)."""
@@ -533,15 +537,17 @@
                 'success': False,
                 'error': 'Données requises'
             }), 400
-        
+
         # Paramètres du dialogue de sauvegarde
         title = data.get('title', 'Enregistrer sous...')
         initialfile = data.get('initialfile', '')
         defaultextension = data.get('defaultextension', '')
         filetypes = data.get('filetypes', [("Tous les fichiers", "*.*")])
-        
-        print(f"DEBUG: Save dialog params - title: {title}, initialfile: {initialfile}, defaultextension: {defaultextension}")
-        
+
+        print(
+            f"DEBUG: Save dialog params - title: {title}, initialfile: {initialfile}, \
+              defaultextension: {defaultextension}")
+
         # Détecter WSL
         is_wsl = False
         try:
@@ -550,7 +556,7 @@
             is_wsl = is_wsl or 'WSL_DISTRO_NAME' in os.environ or 'WSLENV' in os.environ
         except:
             is_wsl = False
-        
+
         if is_wsl:
             # En WSL, retourner une erreur indiquant qu'il faut utiliser l'endpoint POST avec le chemin
             return jsonify({
@@ -558,7 +564,7 @@
                 'error': 'WSL_MODE',
                 'message': 'En mode WSL, le dialogue de sauvegarde n\'est pas disponible. Utilisez POST /api/file-dialog/save avec le chemin en paramètre'
             }), 400
-        
+
         # En mode normal, utiliser le dialogue natif
         from src.dialogs.hybrid_dialog import open_save_dialog_hybrid
         file_path = open_save_dialog_hybrid(
@@ -567,20 +573,21 @@
             defaultextension=defaultextension,
             filetypes=filetypes
         )
-        
+
         print(f"DEBUG: Save dialog returned: '{file_path}'")
-        
+
         return jsonify({
             'success': True,
             'path': file_path
         })
-        
+
     except Exception as e:
         print(f"DEBUG: Save dialog error: {e}")
         return jsonify({
             'success': False,
             'error': str(e)
         }), 500
+
 
 @app.route('/api/file-dialog/save-path', methods=['POST'])
 def set_save_path():
@@ -592,10 +599,10 @@
                 'success': False,
                 'error': 'Chemin requis'
             }), 400
-        
+
         file_path = data['path']
         print(f"DEBUG: Manual save path set: '{file_path}'")
-        
+
         return jsonify({
             'success': True,
             'path': file_path
@@ -638,7 +645,7 @@
     if getattr(sys, 'frozen', False):
         print(f"DEBUG: _MEIPASS = {sys._MEIPASS}")
         print(f"DEBUG: static_path = {get_static_path()}")
-    
+
     try:
         # Try to start PyWebView
         if not is_wsl:
