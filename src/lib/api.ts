--- conflicted
+++ resolved
@@ -52,36 +52,8 @@
 
   async openFolderDialog(): Promise<{success: boolean, path?: string, error?: string}> {
     try {
-<<<<<<< HEAD
-      const response = await api.get('/file-dialog/folder');
-      
-      // Si c'est le mode WSL, demander le chemin à l'utilisateur
-      if (!response.data.success && response.data.error === 'WSL_MODE') {
-        const folderPath = prompt(
-          'En mode développement WSL, le dialogue de dossier n\'est pas disponible.\n\n' +
-          'Veuillez saisir le chemin du dossier de destination :\n' +
-          'Exemple: C:\\Users\\Public\\Documents'
-        );
-        
-        if (!folderPath) {
-          return {
-            success: false,
-            error: 'Aucun chemin saisi'
-          };
-        }
-        
-        // Envoyer le chemin via POST
-        const postResponse = await api.post('/file-dialog/folder', { path: folderPath });
-        return {
-          success: postResponse.data.success,
-          path: postResponse.data.path
-        };
-      }
-      
-=======
       // Utiliser un timeout plus long pour les dialogues (60 secondes)
       const response = await api.get('/file-dialog/folder', { timeout: 60000 });
->>>>>>> ecb4abad
       return {
         success: response.data.success,
         path: response.data.path
