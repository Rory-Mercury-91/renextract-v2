#!/usr/bin/env python3
"""Service de traduction intégré pour RenExtract"""

import importlib.util
import logging
import subprocess
import sys
import time
from pathlib import Path

import torch
from transformers import AutoModelForSeq2SeqLM, AutoTokenizer

# Imports conditionnels pour les dépendances optionnelles
try:
    HAS_TRANSFORMERS = True
except ImportError:
    HAS_TRANSFORMERS = False

logger = logging.getLogger(__name__)


class TranslatorService:
    """Service de traduction utilisant des modèles NLLB intégrés"""

    def __init__(self):
        self.base_dir = Path(__file__).parent.parent.parent.parent
        self.translator_dir = self.base_dir / "translator"
        self.models_dir = self.translator_dir / "models"
        self.scripts_dir = self.translator_dir / "scripts"

        # Configuration par défaut
        self.default_model = "virusf/nllb-renpy-rory-v4"
        self.supported_languages = {
            "auto": "Détection automatique",
            "eng_Latn": "Anglais",
            "fra_Latn": "Français",
            "spa_Latn": "Espagnol",
            "deu_Latn": "Allemand",
            "ita_Latn": "Italien",
            "por_Latn": "Portugais",
            "rus_Cyrl": "Russe",
            "jpn_Jpan": "Japonais",
            "kor_Hang": "Coréen",
            "zho_Hans": "Chinois simplifié",
        }

    def is_available(self) -> bool:
        """Vérifie si le service de traduction est disponible"""
        try:
            # Vérifier si les dépendances sont installées
            torch_spec = importlib.util.find_spec("torch")
            transformers_spec = importlib.util.find_spec("transformers")

            if not torch_spec or not transformers_spec:
                logger.warning("Dépendances de traduction non installées")
                return False

            # Vérifier si le modèle est disponible
            return self._check_model_availability()
        except (OSError, ImportError, RuntimeError) as e:
            logger.warning("Erreur lors de la vérification des dépendances: %s", e)
            return False

    def _check_model_availability(self) -> bool:
        """Vérifie si le modèle de traduction est disponible"""
        try:
            model_name = self.default_model
            AutoTokenizer.from_pretrained(model_name)
            AutoModelForSeq2SeqLM.from_pretrained(model_name)

            logger.info("Modèle de traduction %s disponible", model_name)
            return True
        except (OSError, ImportError, RuntimeError, ValueError) as e:
            logger.warning("Modèle de traduction non disponible: %s", e)
            return False

    def get_health_status(self) -> dict:
        """Retourne le statut de santé du service de traduction"""
        try:
            available = self.is_available()

            if available:
                # Essayer de récupérer des informations sur le modèle
                try:
                    AutoTokenizer.from_pretrained(self.default_model)
                    model_info = {
                        "success": True,
                        "exists": True,
                        "model": self.default_model,
                        "languages": list(self.supported_languages.keys()),
                        "gitHead": None,  # Pas de git pour les modèles HuggingFace
                    }
                except (OSError, ImportError, RuntimeError, ValueError) as e:
                    model_info = {
                        "success": True,
                        "exists": True,
                        "model": self.default_model,
                        "error": f"Erreur lors de la récupération des infos: {e}",
                    }
            else:
                model_info = {
                    "success": False,
                    "exists": False,
                    "error": "Service de traduction non disponible",
                }

            return model_info

        except (OSError, ImportError, RuntimeError, ValueError) as e:
            logger.error("Erreur lors de la vérification du statut: %s", e)
            return {
                "success": False,
                "exists": False,
                "error": f"Erreur: {e}",
            }

    def translate_text(
        self, text: str, source_lang: str = "auto", target_lang: str = "fra_Latn"
    ) -> dict:
        """Traduit un texte"""
        try:
            if not self.is_available():
                return {"success": False, "error": "Service de traduction non disponible"}

            # Charger le modèle
            model_name = self.default_model
            tokenizer = AutoTokenizer.from_pretrained(model_name)
            model = AutoModelForSeq2SeqLM.from_pretrained(model_name)

            # Préparer le texte pour la traduction
            if source_lang == "auto":
                # Pour la détection automatique, on assume que c'est de l'anglais
                source_lang = "eng_Latn"

            # Créer le prompt pour NLLB
            prompt = f"{source_lang} {target_lang} {text}"

            # Tokeniser et traduire
            inputs = tokenizer(prompt, return_tensors="pt", truncation=True)

            with torch.no_grad():
                outputs = model.generate(
                    **inputs, max_new_tokens=128, num_beams=4, early_stopping=True, do_sample=False
                )

            # Décoder la traduction
            translated_text = tokenizer.decode(outputs[0], skip_special_tokens=True)

            return {
                "success": True,
                "original_text": text,
                "translated_text": translated_text,
                "source_language": source_lang,
                "target_language": target_lang,
                "model": model_name,
            }

        except (OSError, ImportError, RuntimeError, ValueError) as e:
            logger.error("Erreur lors de la traduction: %s", e)
            return {"success": False, "error": f"Erreur de traduction: {e}", "original_text": text}

    def translate_files(
        self,
        input_folder: str,
        recursive: bool = True,
        source_lang: str = "auto",
        target_lang: str = "fra_Latn",
        translation_scope: str = "all",
        selected_file: str | None = None,
        progress_callback=None,
    ) -> dict:
        """Traduit des fichiers dans un dossier"""
        try:
            if not self.is_available():
                return {"success": False, "error": "Service de traduction non disponible"}

            input_path = Path(input_folder)
            if not input_path.exists():
                return {"success": False, "error": f"Dossier d'entrée non trouvé: {input_folder}"}

            # Charger le modèle de traduction
            model_name = self.default_model
            tokenizer = AutoTokenizer.from_pretrained(model_name)
            model = AutoModelForSeq2SeqLM.from_pretrained(model_name)

            files_processed = 0
            files_translated = 0
            stdout_messages = []
            stderr_messages = []

            # Parcourir les fichiers .rpy
            logger.info("Scope: %s, fichier sélectionné: %s", translation_scope, selected_file)

            if translation_scope == "specific" and selected_file:
                # Traiter seulement le fichier spécifique
                specific_file = input_path / selected_file
                logger.info("Fichier spécifique: %s", specific_file)
                if specific_file.exists():
                    rpy_files = [specific_file]
                    logger.info("Fichier spécifique trouvé, traitement d'un seul fichier")
                else:
                    logger.error("Fichier spécifique non trouvé: %s", specific_file)
                    return {
                        "success": False,
                        "error": f"Fichier spécifique non trouvé: {selected_file}",
                    }
            else:
                # Traiter tous les fichiers du dossier
                pattern = "**/*.rpy" if recursive else "*.rpy"
                rpy_files = list(input_path.glob(pattern))
                logger.info("Mode tous les fichiers, %d fichiers trouvés", len(rpy_files))

            if not rpy_files:
                return {
                    "success": True,
                    "message": f"Aucun fichier .rpy trouvé dans {input_path}",
                    "input_folder": str(input_path),
                    "files_processed": 0,
                    "files_translated": 0,
                    "stdout": "Aucun fichier à traduire",
                    "stderr": "",
                }

            stdout_messages.append(f"Traitement de {len(rpy_files)} fichiers...")
            logger.info("Début de la traduction de %d fichiers", len(rpy_files))

            if progress_callback:
                progress_callback(f"Traitement de {len(rpy_files)} fichiers...", 0)

            for i, rpy_file in enumerate(rpy_files):
                try:
                    files_processed += 1
                    progress = int((i / len(rpy_files)) * 100)
                    stdout_messages.append(f"Traitement de {rpy_file.name}...")
                    logger.info("Traitement du fichier: %s", rpy_file.name)

                    if progress_callback:
                        progress_callback(f"Traitement de {rpy_file.name}...", progress)

                    # Lire le fichier
                    with open(rpy_file, encoding="utf-8") as f:
                        content = f.read()

                    logger.info("Fichier %s lu, taille: %d caractères", rpy_file.name, len(content))

                    # Extraire les chaînes de dialogue (lignes qui commencent par des guillemets)
                    lines = content.split("\n")
                    translated_lines = []
                    trans_made = 0

                    for line in lines:
                        stripped = line.strip()
                        # Détecter les lignes de dialogue (commencent par des guillemets)
                        if stripped.startswith('"') and stripped.endswith('"'):
                            # Extraire le texte entre guillemets
                            text = stripped[1:-1]  # Enlever les guillemets

                            if text.strip():  # Si le texte n'est pas vide
                                # Traduire le texte
                                if source_lang == "auto":
                                    source_lang = "eng_Latn"  # Assume anglais par défaut

                                prompt = f"{source_lang} {target_lang} {text}"
                                inputs = tokenizer(prompt, return_tensors="pt", truncation=True)

                                with torch.no_grad():
                                    outputs = model.generate(
                                        **inputs,
                                        max_new_tokens=128,
                                        num_beams=4,
                                        early_stopping=True,
                                        do_sample=False,
                                    )

                                translated_text = tokenizer.decode(
                                    outputs[0], skip_special_tokens=True
                                )
                                translated_lines.append(f'    "{translated_text}"')
                                trans_made += 1
                            else:
                                translated_lines.append(line)
                        else:
                            translated_lines.append(line)

                    # Créer le fichier de sortie
                    output_file = rpy_file.parent / f"{rpy_file.stem}_translated.rpy"
                    with open(output_file, "w", encoding="utf-8") as f:
                        f.write("\n".join(translated_lines))

                    files_translated += 1
                    stdout_messages.append(
                        f"  ✓ {rpy_file.name} → {output_file.name} ({trans_made} traductions)"
                    )

                except (OSError, ImportError, RuntimeError, ValueError) as e:
                    stderr_messages.append(f"Erreur lors du traitement de {rpy_file.name}: {e}")
                    continue

            return {
                "success": True,
                "message": f"Traduction terminée: {files_translated}/{files_processed} "
                f"fichiers traités",
                "input_folder": str(input_path),
                "files_processed": files_processed,
                "files_translated": files_translated,
                "stdout": "\n".join(stdout_messages),
                "stderr": "\n".join(stderr_messages),
            }

        except (OSError, ImportError, RuntimeError, ValueError) as e:
            logger.error("Erreur lors de la traduction des fichiers: %s", e)
            return {"success": False, "error": f"Erreur: {e}", "stdout": "", "stderr": str(e)}

    def translate_files_with_progress(
        self,
        input_folder: str,
        recursive: bool = True,
        source_lang: str = "auto",
        target_lang: str = "fra_Latn",
        translation_scope: str = "all",
        selected_file: str | None = None,
        progress_callback=None,
    ) -> dict:
        """Traduit des fichiers avec progression détaillée"""
        try:
            if not self.is_available():
                return {"success": False, "error": "Service de traduction non disponible"}

            input_path = Path(input_folder)
            if not input_path.exists():
                return {"success": False, "error": f"Dossier d'entrée non trouvé: {input_folder}"}

            # Charger le modèle de traduction
            model_name = self.default_model
            tokenizer = AutoTokenizer.from_pretrained(model_name)
            model = AutoModelForSeq2SeqLM.from_pretrained(model_name)

            files_processed = 0
            files_translated = 0
            stdout_messages = []
            stderr_messages = []

            # Parcourir les fichiers .rpy
            logger.info("Scope: %s, fichier sélectionné: %s", translation_scope, selected_file)

            if translation_scope == "specific" and selected_file:
                # Traiter seulement le fichier spécifique
                specific_file = input_path / selected_file
                logger.info("Fichier spécifique: %s", specific_file)
                if specific_file.exists():
                    rpy_files = [specific_file]
                    logger.info("Fichier spécifique trouvé, traitement d'un seul fichier")
                else:
                    logger.error("Fichier spécifique non trouvé: %s", specific_file)
                    return {
                        "success": False,
                        "error": f"Fichier spécifique non trouvé: {selected_file}",
                    }
            else:
                # Traiter tous les fichiers du dossier
                pattern = "**/*.rpy" if recursive else "*.rpy"
                rpy_files = list(input_path.glob(pattern))
                logger.info("Mode tous les fichiers, %d fichiers trouvés", len(rpy_files))

            if not rpy_files:
                return {
                    "success": True,
                    "message": f"Aucun fichier .rpy trouvé dans {input_path}",
                    "input_folder": str(input_path),
                    "files_processed": 0,
                    "files_translated": 0,
                    "stdout": "Aucun fichier à traduire",
                    "stderr": "",
                }

            stdout_messages.append(f"Traitement de {len(rpy_files)} fichiers...")
            logger.info("Début de la traduction de %d fichiers", len(rpy_files))

            if progress_callback:
                progress_callback(f"Traitement de {len(rpy_files)} fichiers...", 0, 0, 0, 0, 0.0)

            # Variables pour le timing
            start_time = time.time()
            total_translations = 0

            for i, rpy_file in enumerate(rpy_files):
                try:
                    files_processed += 1
                    file_progress = int((i / len(rpy_files)) * 100)
                    stdout_messages.append(f"Traitement de {rpy_file.name}...")
                    logger.info("Traitement du fichier: %s", rpy_file.name)

                    if progress_callback:
                        progress_callback(
                            f"Traitement de {rpy_file.name}...", file_progress, 0, 0, 0, 0.0
                        )

                    # Lire le fichier
                    with open(rpy_file, encoding="utf-8") as f:
                        content = f.read()

                    logger.info("Fichier %s lu, taille: %d caractères", rpy_file.name, len(content))

                    # Extraire les chaînes de dialogue (lignes qui commencent par des guillemets)
                    lines = content.split("\n")
                    translated_lines = []
                    translations_made = 0
                    total_lines = 0

                    # Compter d'abord le nombre total de lignes de dialogue
                    for line in lines:
                        stripped = line.strip()
                        if (
                            stripped.startswith('"')
                            and stripped.endswith('"')
                            and stripped[1:-1].strip()
                        ):
                            total_lines += 1

                    if progress_callback:
                        progress_callback(
                            f"Traduction de {rpy_file.name}...",
                            file_progress,
                            0,
                            total_lines,
                            total_lines,
                            0.0,
                        )

<<<<<<< HEAD
                    for line in lines:
=======
                    for line in enumerate(lines):
>>>>>>> 94b02a27
                        stripped = line.strip()
                        # Détecter les lignes de dialogue (commencent par des guillemets)
                        if stripped.startswith('"') and stripped.endswith('"'):
                            # Extraire le texte entre guillemets
                            text = stripped[1:-1]  # Enlever les guillemets

                            if text.strip():  # Si le texte n'est pas vide
                                # Traduire le texte
                                if source_lang == "auto":
                                    source_lang = "eng_Latn"  # Assume anglais par défaut

                                prompt = f"{source_lang} {target_lang} {text}"
                                inputs = tokenizer(prompt, return_tensors="pt", truncation=True)

                                with torch.no_grad():
                                    outputs = model.generate(
                                        **inputs,
                                        max_new_tokens=128,
                                        num_beams=4,
                                        early_stopping=True,
                                        do_sample=False,
                                    )

                                translated_text = tokenizer.decode(
                                    outputs[0], skip_special_tokens=True
                                )
                                translated_lines.append(f'    "{translated_text}"')
                                translations_made += 1
                                total_translations += 1

                                # Mettre à jour la progression
                                remaining_lines = total_lines - translations_made
                                current_time = time.time()
                                elapsed_time = current_time - start_time
                                lines_per_second = (
                                    total_translations / elapsed_time if elapsed_time > 0 else 0.0
                                )

                                if progress_callback:
                                    progress_callback(
<<<<<<< HEAD
                                        f"Traduction ligne {translations_made}/{total_lines}",
=======
                                        f"Traduction ligne {translations_made}/"
                                        f"{total_dialogue_lines}",
>>>>>>> 94b02a27
                                        file_progress
                                        + int(
                                            (translations_made / total_lines)
                                            * (100 / len(rpy_files))
                                        ),
                                        translations_made,
                                        total_lines,
                                        remaining_lines,
                                        lines_per_second,
                                    )
                            else:
                                translated_lines.append(line)
                        else:
                            translated_lines.append(line)

                    # Créer le fichier de sortie
                    output_file = rpy_file.parent / f"{rpy_file.stem}_translated.rpy"
                    with open(output_file, "w", encoding="utf-8") as f:
                        f.write("\n".join(translated_lines))

                    files_translated += 1
                    stdout_messages.append(
                        f"  ✓ {rpy_file.name} → {output_file.name} "
                        f"({translations_made} traductions)"
                    )

                except (OSError, ImportError, RuntimeError, ValueError) as e:
                    stderr_messages.append(f"Erreur lors du traitement de {rpy_file.name}: {e}")
                    continue

            return {
                "success": True,
                "message": f"Traduction terminée: {files_translated}/{files_processed} "
                f"fichiers traités",
                "input_folder": str(input_path),
                "files_processed": files_processed,
                "files_translated": files_translated,
                "stdout": "\n".join(stdout_messages),
                "stderr": "\n".join(stderr_messages),
            }

        except (OSError, ImportError, RuntimeError, ValueError) as e:
            logger.error("Erreur lors de la traduction des fichiers: %s", e)
            return {"success": False, "error": f"Erreur: {e}", "stdout": "", "stderr": str(e)}

    def get_available_files(self, project_path: str | None = None) -> dict:
        """Récupère les fichiers de traduction disponibles"""
        try:
            # Utiliser le chemin du projet si fourni, sinon le base_dir
            if project_path:
                project_dir = Path(project_path)
            else:
                project_dir = self.base_dir

            # Scanner les dossiers tl/ pour trouver les fichiers de traduction
            tl_dir = project_dir / "tl"

            if not tl_dir.exists():
                return {
                    "success": True,
                    "files": [],
                    "languages": [],
                    "message": f"Aucun dossier de traduction trouvé dans {tl_dir}",
                }

            files = []
            languages = set()

            # Parcourir les dossiers de langues
            for lang_dir in tl_dir.iterdir():
                if lang_dir.is_dir():
                    languages.add(lang_dir.name)

                    # Parcourir les fichiers .rpy dans chaque dossier de langue
                    for rpy_file in lang_dir.glob("*.rpy"):
                        relative_path = rpy_file.relative_to(project_dir)
                        files.append(str(relative_path))

            return {
                "success": True,
                "files": sorted(files),
                "languages": sorted(languages),
                "message": f"Trouvé {len(files)} fichiers dans {len(languages)} langues",
            }

        except (OSError, ImportError, RuntimeError, ValueError) as e:
            logger.error("Erreur lors de la récupération des fichiers: %s", e)
            return {"success": False, "error": f"Erreur: {e}", "files": [], "languages": []}

    def install_dependencies(self) -> dict:
        """Installe les dépendances nécessaires pour la traduction"""
        try:
            # Liste des packages nécessaires
            packages = ["torch", "transformers", "sentencepiece", "protobuf"]

            # Installer les packages
            for package in packages:
                try:
                    subprocess.run(
                        [sys.executable, "-m", "pip", "install", package],
                        check=True,
                        capture_output=True,
                        text=True,
                    )
                    logger.info("Package %s installé avec succès", package)
                except subprocess.CalledProcessError as e:
                    logger.warning("Erreur lors de l'installation de %s: %s", package, e)

            return {
                "success": True,
                "message": "Dépendances installées avec succès",
                "packages": packages,
            }

        except (OSError, subprocess.SubprocessError, RuntimeError) as e:
            logger.error("Erreur lors de l'installation des dépendances: %s", e)
            return {"success": False, "error": f"Erreur: {e}"}


# Instance globale du service
translator_service = TranslatorService()<|MERGE_RESOLUTION|>--- conflicted
+++ resolved
@@ -428,11 +428,7 @@
                             0.0,
                         )
 
-<<<<<<< HEAD
-                    for line in lines:
-=======
                     for line in enumerate(lines):
->>>>>>> 94b02a27
                         stripped = line.strip()
                         # Détecter les lignes de dialogue (commencent par des guillemets)
                         if stripped.startswith('"') and stripped.endswith('"'):
@@ -473,14 +469,9 @@
 
                                 if progress_callback:
                                     progress_callback(
-<<<<<<< HEAD
                                         f"Traduction ligne {translations_made}/{total_lines}",
-=======
-                                        f"Traduction ligne {translations_made}/"
-                                        f"{total_dialogue_lines}",
->>>>>>> 94b02a27
-                                        file_progress
-                                        + int(
+                                        file_progress,
+                                        +int(
                                             (translations_made / total_lines)
                                             * (100 / len(rpy_files))
                                         ),
