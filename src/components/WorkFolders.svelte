<script lang="ts">
<<<<<<< HEAD
  import Icon from "@iconify/svelte";
  import { WORK_FOLDERS } from '../lib/constants';
=======
  import Icon from '@iconify/svelte';
  import { appSettings } from '../stores/app';

  const workFolders = [
    {
      id: '01',
      name: '01_Temporary',
      icon: 'hugeicons:folder-02',
      color: 'bg-yellow-700',
    },
    {
      id: '02',
      name: '02_Reports',
      icon: 'hugeicons:analysis-text-link',
      color: 'bg-blue-600',
    },
    {
      id: '03',
      name: '03_Backups',
      icon: 'hugeicons:floppy-disk',
      color: 'bg-purple-600',
    },
    {
      id: '04',
      name: '04_Configs',
      icon: 'hugeicons:settings-02',
      color: 'bg-gray-600',
    },
  ];
>>>>>>> ecb4abad

  let outputFolder = '';

  function selectFolder(folderId: string) {
    console.log('Selected folder:', folderId);
  }

  function selectOutputFolder() {
    console.log('Select output folder');
  }
</script>

<<<<<<< HEAD
<div class="bg-gray-800 p-6">
  <h3 class="text-blue-400 text-lg font-semibold mb-4">Dossiers de travail</h3>
  
  <div class="grid grid-cols-4 gap-4 mb-6">
    {#each WORK_FOLDERS as {name, icon, color, id, description}}
      <button
        onclick={() => selectFolder(id)}
        class="flex items-center gap-3 p-4 bg-gray-700 hover:bg-gray-600 rounded-lg transition-colors text-left"
        title={description}
=======
<div class="bg-gray-800 flex flex-col gap-2 px-4 mt-2 mb-2">
  <h3 class="text-blue-400 font-semibold">Dossiers de travail</h3>

  <div class="grid grid-cols-4 gap-4">
    {#each workFolders as { name, icon, color, id }}
      <button
        onclick={() => selectFolder(id)}
        class="flex items-center gap-3 p-2 bg-gray-700 hover:bg-gray-600 rounded-lg transition-colors text-left"
>>>>>>> ecb4abad
      >
        <div class="w-6 h-6 {color} rounded-lg flex items-center justify-center text-white">
          <Icon {icon} class="w-4 h-4" />
        </div>
        <div class="text-white font-medium">{name}</div>
      </button>
    {/each}
  </div>

  {#if $appSettings.autoOpenings.outputField}
    <div>
      <h3 class="text-blue-400 font-semibold mb-2">Dossier de sortie</h3>
      <div class="flex items-center gap-3">
        <button
          onclick={selectOutputFolder}
          class="flex-1 flex items-center justify-between py-2 px-3 bg-gray-700 hover:bg-gray-600 rounded-lg transition-colors"
        >
          <span class="text-gray-300">{outputFolder || 'Non défini'}</span>
          <span class="text-blue-400">🏠</span>
        </button>
      </div>
    </div>
  {/if}
</div><|MERGE_RESOLUTION|>--- conflicted
+++ resolved
@@ -1,38 +1,7 @@
 <script lang="ts">
-<<<<<<< HEAD
   import Icon from "@iconify/svelte";
   import { WORK_FOLDERS } from '../lib/constants';
-=======
-  import Icon from '@iconify/svelte';
   import { appSettings } from '../stores/app';
-
-  const workFolders = [
-    {
-      id: '01',
-      name: '01_Temporary',
-      icon: 'hugeicons:folder-02',
-      color: 'bg-yellow-700',
-    },
-    {
-      id: '02',
-      name: '02_Reports',
-      icon: 'hugeicons:analysis-text-link',
-      color: 'bg-blue-600',
-    },
-    {
-      id: '03',
-      name: '03_Backups',
-      icon: 'hugeicons:floppy-disk',
-      color: 'bg-purple-600',
-    },
-    {
-      id: '04',
-      name: '04_Configs',
-      icon: 'hugeicons:settings-02',
-      color: 'bg-gray-600',
-    },
-  ];
->>>>>>> ecb4abad
 
   let outputFolder = '';
 
@@ -45,26 +14,15 @@
   }
 </script>
 
-<<<<<<< HEAD
-<div class="bg-gray-800 p-6">
-  <h3 class="text-blue-400 text-lg font-semibold mb-4">Dossiers de travail</h3>
+<div class="bg-gray-800 flex flex-col gap-2 px-4 mt-2 mb-2">
+  <h3 class="text-blue-400 text-lg font-semibold">Dossiers de travail</h3>
   
-  <div class="grid grid-cols-4 gap-4 mb-6">
+  <div class="grid grid-cols-4 gap-4">
     {#each WORK_FOLDERS as {name, icon, color, id, description}}
       <button
         onclick={() => selectFolder(id)}
         class="flex items-center gap-3 p-4 bg-gray-700 hover:bg-gray-600 rounded-lg transition-colors text-left"
         title={description}
-=======
-<div class="bg-gray-800 flex flex-col gap-2 px-4 mt-2 mb-2">
-  <h3 class="text-blue-400 font-semibold">Dossiers de travail</h3>
-
-  <div class="grid grid-cols-4 gap-4">
-    {#each workFolders as { name, icon, color, id }}
-      <button
-        onclick={() => selectFolder(id)}
-        class="flex items-center gap-3 p-2 bg-gray-700 hover:bg-gray-600 rounded-lg transition-colors text-left"
->>>>>>> ecb4abad
       >
         <div class="w-6 h-6 {color} rounded-lg flex items-center justify-center text-white">
           <Icon {icon} class="w-4 h-4" />
