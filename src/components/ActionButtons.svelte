<script lang="ts">
  /* eslint-env browser */
  import { extractionActions, extractionProgress, isExtracting, lastExtractionError, lastExtractionResult } from '$stores/extraction';
  import { projectStore } from '$stores/project';
  import { isReconstructing, lastReconstructionError, lastReconstructionResult, reconstructionActions, reconstructionProgress } from '$stores/reconstruction';
  import Icon from '@iconify/svelte';

  // État réactif depuis le store projet
  $: currentFile = $projectStore.currentFile;
  $: fileContent = $projectStore.fileContent;
  $: isLoading = $projectStore.isLoading;
  
  // État réactif depuis le store extraction
  $: extracting = $isExtracting;
  $: extractionProgressText = $extractionProgress;
  $: lastExtractionRes = $lastExtractionResult;
  $: lastExtractionErr = $lastExtractionError;
  
  // État réactif depuis le store reconstruction
  $: reconstructing = $isReconstructing;
  $: reconstructionProgressText = $reconstructionProgress;
  $: lastReconstructionRes = $lastReconstructionResult;
  $: lastReconstructionErr = $lastReconstructionError;
  
  // Les boutons sont actifs seulement si un fichier est chargé et qu'on n'est pas en train d'extraire/reconstruire
  $: canExtract = !!currentFile && fileContent.length > 0 && !isLoading && !extracting && !reconstructing;
  $: canReconstruct = !!currentFile && fileContent.length > 0 && !isLoading && !extracting && !reconstructing && !!lastExtractionRes;
  $: canVerify = !!currentFile && fileContent.length > 0 && !isLoading && !extracting && !reconstructing;

  async function handleExtract() {
    if (!canExtract || !currentFile) return;
    
    try {
      console.info('🚀 Lancement de l\'extraction', { 
        file: currentFile, 
        lines: fileContent.length,
        fileContent: fileContent.slice(0, 3) // Afficher les 3 premières lignes pour debug
      });

      // Lancer l'extraction
      const success = await extractionActions.extractTexts(fileContent, currentFile);
      
      if (success) {
        console.log('✅ Extraction terminée avec succès');
      } else {
        console.error('❌ Échec de l\'extraction');
      }
    } catch (error) {
      console.error('❌ Erreur exceptionnelle lors de l\'extraction:', error);
    }
  }

  async function handleReconstruct() {
    if (!canReconstruct || !currentFile) return;
    
    try {
      console.info('🔨 Lancement de la reconstruction', { 
        file: currentFile, 
        lines: fileContent.length 
      });

      // Lancer la reconstruction (utilise le mode de sauvegarde des paramètres)
      const success = await reconstructionActions.reconstructFile(fileContent, currentFile);
      
      if (success) {
        console.log('✅ Reconstruction terminée avec succès');
      } else {
        console.error('❌ Échec de la reconstruction');
      }
    } catch (error) {
      console.error('❌ Erreur exceptionnelle lors de la reconstruction:', error);
    }
  }

  function handleVerify() {
    if (!canVerify) return;
    console.info('Revérifier clicked', { file: currentFile, lines: fileContent.length });
    // TODO: Implémenter la logique de vérification
  }

  function openOutputFolder() {
    if (lastExtractionRes?.output_folder) {
      extractionActions.openOutputFolder();
    }
  }

  function openReconstructedFile() {
    if (lastReconstructionRes?.save_path) {
      reconstructionActions.openReconstructedFile();
    }
  }
</script>

<<<<<<< HEAD
<div class="flex justify-center gap-4">
  <button
    onclick={handleExtract}
    class="flex items-center gap-2 rounded-lg bg-orange-600 px-6 py-3 font-medium text-white transition-colors hover:bg-orange-700"
  >
    <Icon icon="hugeicons:folder-details-reference" class="h-6 w-6" />
    Extraire
  </button>

  <button
    onclick={handleReconstruct}
    class="flex items-center gap-2 rounded-lg bg-green-600 px-6 py-3 font-medium text-white transition-colors hover:bg-green-700"
  >
    <Icon icon="hugeicons:delivery-return-02" class="h-6 w-6" />
    Reconstruire
  </button>

  <button
    onclick={handleVerify}
    class="flex items-center gap-2 rounded-lg bg-orange-500 px-6 py-3 font-medium text-white transition-colors hover:bg-orange-600"
  >
    <Icon icon="hugeicons:folder-view" class="h-6 w-6" />
    Revérifier
  </button>
=======
<div class="flex flex-col gap-4">
  <!-- Indicateur de progression d'extraction -->
  {#if extracting}
    <div class="bg-blue-50 border border-blue-200 rounded-lg p-4">
      <div class="flex items-center gap-3">
        <div class="animate-spin">
          <Icon icon="hugeicons:loading-01" class="w-6 h-6 text-blue-600" />
        </div>
        <div class="flex-1">
          <p class="text-blue-800 font-medium">Extraction en cours...</p>
          <p class="text-blue-600 text-sm">{extractionProgressText}</p>
        </div>
      </div>
    </div>
  {/if}

  <!-- Indicateur de progression de reconstruction -->
  {#if reconstructing}
    <div class="bg-purple-50 border border-purple-200 rounded-lg p-4">
      <div class="flex items-center gap-3">
        <div class="animate-spin">
          <Icon icon="hugeicons:loading-01" class="w-6 h-6 text-purple-600" />
        </div>
        <div class="flex-1">
          <p class="text-purple-800 font-medium">Reconstruction en cours...</p>
          <p class="text-purple-600 text-sm">{reconstructionProgressText}</p>
        </div>
      </div>
    </div>
  {/if}

  <!-- Résultat de la dernière extraction -->
  {#if lastExtractionRes && !extracting}
    <div class="bg-green-50 border border-green-200 rounded-lg p-4">
      <div class="flex items-center justify-between">
        <div class="flex items-center gap-3">
          <Icon icon="hugeicons:checkmark-circle-02" class="w-6 h-6 text-green-600" />
          <div>
            <p class="text-green-800 font-medium">Extraction terminée</p>
            <p class="text-green-600 text-sm">
              {lastExtractionRes.extracted_count} dialogues 
              {#if lastExtractionRes.asterix_count > 0}• {lastExtractionRes.asterix_count} astérisques{/if}
              {#if lastExtractionRes.duplicate_count > 0}• {lastExtractionRes.duplicate_count} doublons{/if}
            </p>
          </div>
        </div>
        <button
          onclick={openOutputFolder}
          class="text-green-600 hover:text-green-800 transition-colors"
          title="Ouvrir le dossier de sortie"
        >
          <Icon icon="hugeicons:folder-open" class="w-5 h-5" />
        </button>
      </div>
    </div>
  {/if}

  <!-- Résultat de la dernière reconstruction -->
  {#if lastReconstructionRes && !reconstructing}
    <div class="bg-emerald-50 border border-emerald-200 rounded-lg p-4">
      <div class="flex items-center justify-between">
        <div class="flex items-center gap-3">
          <Icon icon="hugeicons:checkmark-circle-02" class="w-6 h-6 text-emerald-600" />
          <div>
            <p class="text-emerald-800 font-medium">Reconstruction terminée</p>
            <p class="text-emerald-600 text-sm">
              Fichier: {lastReconstructionRes.save_path.split('/').pop()}
              {#if lastReconstructionRes.reconstruction_time}
                • {(lastReconstructionRes.reconstruction_time).toFixed(2)}s
              {/if}
            </p>
          </div>
        </div>
        <button
          onclick={openReconstructedFile}
          class="text-emerald-600 hover:text-emerald-800 transition-colors"
          title="Ouvrir le fichier reconstruit"
        >
          <Icon icon="hugeicons:file-view" class="w-5 h-5" />
        </button>
      </div>
    </div>
  {/if}

  <!-- Erreur de la dernière extraction -->
  {#if lastExtractionErr && !extracting}
    <div class="bg-red-50 border border-red-200 rounded-lg p-4">
      <div class="flex items-center gap-3">
        <Icon icon="hugeicons:close-circle" class="w-6 h-6 text-red-600" />
        <div>
          <p class="text-red-800 font-medium">Erreur d'extraction</p>
          <p class="text-red-600 text-sm">{lastExtractionErr}</p>
        </div>
      </div>
    </div>
  {/if}

  <!-- Erreur de la dernière reconstruction -->
  {#if lastReconstructionErr && !reconstructing}
    <div class="bg-red-50 border border-red-200 rounded-lg p-4">
      <div class="flex items-center gap-3">
        <Icon icon="hugeicons:close-circle" class="w-6 h-6 text-red-600" />
        <div>
          <p class="text-red-800 font-medium">Erreur de reconstruction</p>
          <p class="text-red-600 text-sm">{lastReconstructionErr}</p>
        </div>
      </div>
    </div>
  {/if}

  <!-- Boutons d'action -->
  <div class="flex gap-4 justify-center">
    <button
      onclick={handleExtract}
      disabled={!canExtract}
      class="flex items-center gap-2 bg-orange-600 hover:bg-orange-700 text-white px-6 py-3 rounded-lg font-medium transition-colors disabled:opacity-50 disabled:cursor-not-allowed disabled:hover:bg-orange-600"
      title={canExtract ? 'Extraire les textes du fichier' : 'Chargez d\'abord un fichier'}
    >
      <Icon icon="hugeicons:folder-details-reference" class="w-6 h-6" />
      Extraire
      {#if currentFile && canExtract}
        <span class="text-xs opacity-75">({fileContent.length} lignes)</span>
      {/if}
    </button>

    <button
      onclick={handleReconstruct}
      disabled={!canReconstruct}
      class="flex items-center gap-2 bg-green-600 hover:bg-green-700 text-white px-6 py-3 rounded-lg font-medium transition-colors disabled:opacity-50 disabled:cursor-not-allowed disabled:hover:bg-green-600"
      title={canReconstruct ? 'Reconstruire le fichier' : 'Chargez d\'abord un fichier'}
    >
      <Icon icon="hugeicons:delivery-return-02" class="w-6 h-6" />
      Reconstruire
    </button>

    <button
      onclick={handleVerify}
      disabled={!canVerify}
      class="flex items-center gap-2 bg-orange-500 hover:bg-orange-600 text-white px-6 py-3 rounded-lg font-medium transition-colors disabled:opacity-50 disabled:cursor-not-allowed disabled:hover:bg-orange-500"
      title={canVerify ? 'Vérifier la cohérence' : 'Chargez d\'abord un fichier'}
    >
      <Icon icon="hugeicons:folder-view" class="w-6 h-6" />
      Revérifier
    </button>
  </div>
>>>>>>> 182911d8
</div><|MERGE_RESOLUTION|>--- conflicted
+++ resolved
@@ -91,32 +91,6 @@
   }
 </script>
 
-<<<<<<< HEAD
-<div class="flex justify-center gap-4">
-  <button
-    onclick={handleExtract}
-    class="flex items-center gap-2 rounded-lg bg-orange-600 px-6 py-3 font-medium text-white transition-colors hover:bg-orange-700"
-  >
-    <Icon icon="hugeicons:folder-details-reference" class="h-6 w-6" />
-    Extraire
-  </button>
-
-  <button
-    onclick={handleReconstruct}
-    class="flex items-center gap-2 rounded-lg bg-green-600 px-6 py-3 font-medium text-white transition-colors hover:bg-green-700"
-  >
-    <Icon icon="hugeicons:delivery-return-02" class="h-6 w-6" />
-    Reconstruire
-  </button>
-
-  <button
-    onclick={handleVerify}
-    class="flex items-center gap-2 rounded-lg bg-orange-500 px-6 py-3 font-medium text-white transition-colors hover:bg-orange-600"
-  >
-    <Icon icon="hugeicons:folder-view" class="h-6 w-6" />
-    Revérifier
-  </button>
-=======
 <div class="flex flex-col gap-4">
   <!-- Indicateur de progression d'extraction -->
   {#if extracting}
@@ -262,5 +236,4 @@
       Revérifier
     </button>
   </div>
->>>>>>> 182911d8
 </div>