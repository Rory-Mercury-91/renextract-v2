<script lang="ts">
  import { _ } from 'svelte-i18n';
  import packageJson from '../../package.json' assert { type: 'json' };
<<<<<<< HEAD
  import { apiService } from '../lib/api';
  import { i18n } from '../lib/i18n';
  import { appActions, appState } from '../stores/app';
=======
  import AboutModal from './AboutModal.svelte';
>>>>>>> ecb4abad

  let currentProject = $state('Aucun projet chargé');

<<<<<<< HEAD
  // Initialize theme on mount
  $: {
    if (typeof document !== 'undefined') {
      document.documentElement.classList.toggle('dark-mode', $appState.currentTheme === 'dark');
    }
  }

  function updateLanguage(event: Event) {
    const target = event.target as HTMLSelectElement;
    const lang = target.value as 'fr' | 'en' | 'de';
    appActions.setLanguage(lang);
  }

  // Fonction pour déterminer si un thème est naturellement clair ou sombre
  function isThemeNaturallyDark(backgroundColor: string): boolean {
    // Convertir hex en RGB pour calculer la luminosité
    const hex = backgroundColor.replace('#', '');
    const r = parseInt(hex.substr(0, 2), 16);
    const g = parseInt(hex.substr(2, 2), 16);
    const b = parseInt(hex.substr(4, 2), 16);
    
    // Calcul de luminance (0-1)
    const luminance = (0.299 * r + 0.587 * g + 0.114 * b) / 255;
    return luminance < 0.4; // Si < 0.4, considéré comme sombre
  }

  function toggleTheme() {
    const currentTheme = $appState.currentTheme;
    const newTheme = currentTheme === 'dark' ? 'light' : 'dark';
    appActions.setTheme(newTheme as 'light' | 'dark');
    
    // DOM update
    document.documentElement.classList.toggle('dark-mode', newTheme === 'dark');
    document.documentElement.style.colorScheme = newTheme === 'dark' ? 'dark' : 'light';
  }

  async function quitApplication() {
    if (confirm('Êtes-vous sûr de vouloir quitter RenExtract ?')) {
      try {
        // Utiliser l'API backend pour fermer l'application
        const result = await apiService.quitApplication();
        if (result.success) {
          // L'application va se fermer via le backend
        } else {
          console.error('Erreur lors de la fermeture:', result.error);
          // Fallback - essayer les méthodes natives
          if (typeof window.close === 'function') {
            window.close();
          } else {
            location.reload();
          }
        }
      } catch (error) {
        console.error('Erreur lors de la fermeture:', error);
        // Fallback - essayer les méthodes natives
        if (typeof window.close === 'function') {
          window.close();
        } else {
          location.reload();
        }
      }
    }
  }
=======
  let showAboutModal = $state(false);
>>>>>>> ecb4abad

  function showHelp() {
    alert('Aide RenExtract - Fonctionnalités en cours de développement');
  }
</script>

{#if showAboutModal}
  <AboutModal bind:showAboutModal />
{/if}

<header
  class="bg-gray-800 text-white p-4 flex items-center justify-between border-b border-gray-700 gap-4"
>
  <!-- Left: App Name + Version -->
  <div class="flex items-center gap-4">
    <img
      src="/public/assets/logo.webp"
      alt="Logo RenExtract"
      class="w-12 h-12 object-contain rounded-xl"
    />

    <div>
      <h1 class="text-lg font-bold">RenExtract</h1>
      <p class="text-xs text-gray-400">v{packageJson.version}</p>
    </div>
  </div>

  <!-- Center: Project Bar -->
  <div class="flex items-center gap-2">
    <span class="text-yellow-500">📁</span>
    <span class="text-sm text-gray-300">{currentProject}</span>
    <button
      class="bg-blue-600 hover:bg-blue-700 px-3 py-1 rounded text-sm font-medium transition-colors"
    >
      {$_('app.browse')}
    </button>
  </div>

  <!-- Right: Controls -->
  <div class="flex items-center gap-4">
    <button
      class="text-gray-400 hover:text-white transition-colors px-2 py-1"
      onclick={showHelp}
      title="Aide et documentation"
    >
      ℹ️ {$_('app.help')}
    </button>

    <button
      class="text-gray-400 hover:text-white transition-colors px-2 py-1"
      onclick={() => (showAboutModal = true)}
      title="Informations sur RenExtract"
    >
      ℹ️ {$_('app.about')}
    </button>
  </div>
</header><|MERGE_RESOLUTION|>--- conflicted
+++ resolved
@@ -1,83 +1,11 @@
 <script lang="ts">
   import { _ } from 'svelte-i18n';
   import packageJson from '../../package.json' assert { type: 'json' };
-<<<<<<< HEAD
-  import { apiService } from '../lib/api';
-  import { i18n } from '../lib/i18n';
-  import { appActions, appState } from '../stores/app';
-=======
   import AboutModal from './AboutModal.svelte';
->>>>>>> ecb4abad
 
   let currentProject = $state('Aucun projet chargé');
 
-<<<<<<< HEAD
-  // Initialize theme on mount
-  $: {
-    if (typeof document !== 'undefined') {
-      document.documentElement.classList.toggle('dark-mode', $appState.currentTheme === 'dark');
-    }
-  }
-
-  function updateLanguage(event: Event) {
-    const target = event.target as HTMLSelectElement;
-    const lang = target.value as 'fr' | 'en' | 'de';
-    appActions.setLanguage(lang);
-  }
-
-  // Fonction pour déterminer si un thème est naturellement clair ou sombre
-  function isThemeNaturallyDark(backgroundColor: string): boolean {
-    // Convertir hex en RGB pour calculer la luminosité
-    const hex = backgroundColor.replace('#', '');
-    const r = parseInt(hex.substr(0, 2), 16);
-    const g = parseInt(hex.substr(2, 2), 16);
-    const b = parseInt(hex.substr(4, 2), 16);
-    
-    // Calcul de luminance (0-1)
-    const luminance = (0.299 * r + 0.587 * g + 0.114 * b) / 255;
-    return luminance < 0.4; // Si < 0.4, considéré comme sombre
-  }
-
-  function toggleTheme() {
-    const currentTheme = $appState.currentTheme;
-    const newTheme = currentTheme === 'dark' ? 'light' : 'dark';
-    appActions.setTheme(newTheme as 'light' | 'dark');
-    
-    // DOM update
-    document.documentElement.classList.toggle('dark-mode', newTheme === 'dark');
-    document.documentElement.style.colorScheme = newTheme === 'dark' ? 'dark' : 'light';
-  }
-
-  async function quitApplication() {
-    if (confirm('Êtes-vous sûr de vouloir quitter RenExtract ?')) {
-      try {
-        // Utiliser l'API backend pour fermer l'application
-        const result = await apiService.quitApplication();
-        if (result.success) {
-          // L'application va se fermer via le backend
-        } else {
-          console.error('Erreur lors de la fermeture:', result.error);
-          // Fallback - essayer les méthodes natives
-          if (typeof window.close === 'function') {
-            window.close();
-          } else {
-            location.reload();
-          }
-        }
-      } catch (error) {
-        console.error('Erreur lors de la fermeture:', error);
-        // Fallback - essayer les méthodes natives
-        if (typeof window.close === 'function') {
-          window.close();
-        } else {
-          location.reload();
-        }
-      }
-    }
-  }
-=======
   let showAboutModal = $state(false);
->>>>>>> ecb4abad
 
   function showHelp() {
     alert('Aide RenExtract - Fonctionnalités en cours de développement');
